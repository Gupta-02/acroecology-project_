--- conflicted
+++ resolved
@@ -1,17 +1,20 @@
-
-<<<<<<< HEAD
+import React, { useState } from "react";
+import {
+  Download,
+  Trash2,
+  Save,
+  User,
+  Bell,
+  Lock,
+  Sliders,
+  Database,
+} from "lucide-react";
+
 interface SettingsProps {
   user: { name: string; email: string } | null;
   onUpdateUser: (userData: { name: string; email: string }) => void;
   onNavigate?: (page: string) => void;
 }
-
-const Settings: React.FC<SettingsProps> = ({ user, onUpdateUser, onNavigate }) => {
-  const [activeTab, setActiveTab] = useState('profile');
-=======
-
-  import React, { useState } from "react";
-import { Download, Trash2, Save, User, Bell, Lock, Sliders, Database } from "lucide-react";
 
 const tabs = [
   { id: "profile", label: "Profile", icon: User },
@@ -21,12 +24,11 @@
   { id: "data", label: "Data", icon: Database },
 ];
 
-export default function Settings() {
+export default function Settings({ user, onUpdateUser, onNavigate }: SettingsProps) {
   const [activeTab, setActiveTab] = useState("profile");
->>>>>>> 57f1a29c
   const [formData, setFormData] = useState({
-    name: "",
-    email: "",
+    name: user?.name || "",
+    email: user?.email || "",
     notifications: true,
     emailAlerts: false,
     language: "en",
@@ -35,7 +37,7 @@
   });
 
   const handleSave = () => {
-    console.log("Saving:", formData);
+    onUpdateUser({ name: formData.name, email: formData.email });
     alert("Settings saved!");
   };
 
@@ -46,6 +48,7 @@
   const handleDeleteAccount = () => {
     if (window.confirm("Are you sure? This action cannot be undone.")) {
       alert("Account deleted.");
+      onNavigate?.("home");
     }
   };
 
@@ -55,17 +58,185 @@
         return (
           <div className="space-y-6">
             <div>
-              <label className="block text-sm font-medium text-gray-700 dark:text-gray-300 mb-2">
-                Full Name
-              </label>
+              <label className="block text-sm font-medium mb-2">Full Name</label>
               <input
                 type="text"
                 value={formData.name}
                 onChange={(e) =>
                   setFormData({ ...formData, name: e.target.value })
                 }
-                className="w-full px-4 py-3 border border-gray-300 dark:border-gray-600 rounded-lg focus:ring-2 focus:ring-green-500 focus:border-transparent bg-white dark:bg-gray-800 text-gray-900 dark:text-gray-100"
+                className="w-full px-4 py-3 border rounded-lg"
                 placeholder="Enter your full name"
+              />
+            </div>
+            <div>
+              <label className="block text-sm font-medium mb-2">
+                Email Address
+              </label>
+              <input
+                type="email"
+                value={formData.email}
+                onChange={(e) =>
+                  setFormData({ ...formData, email: e.target.value })
+                }
+                className="w-full px-4 py-3 border rounded-lg"
+                placeholder="Enter your email"
+              />
+            </div>
+          </div>
+        );
+
+      case "notifications":
+        return (
+          <div className="space-y-6">
+            <div className="flex items-center justify-between">
+              <span>Push Notifications</span>
+              <input
+                type="checkbox"
+                checked={formData.notifications}
+                onChange={(e) =>
+                  setFormData({ ...formData, notifications: e.target.checked })
+                }
+              />
+            </div>
+            <div className="flex items-center justify-between">
+              <span>Email Alerts</span>
+              <input
+                type="checkbox"
+                checked={formData.emailAlerts}
+                onChange={(e) =>
+                  setFormData({ ...formData, emailAlerts: e.target.checked })
+                }
+              />
+            </div>
+          </div>
+        );
+
+      case "privacy":
+        return (
+          <div className="p-4 border rounded-lg bg-gray-100">
+            <p>Your data is encrypted and stored securely.</p>
+          </div>
+        );
+
+      case "preferences":
+        return (
+          <div className="space-y-6">
+            <div>
+              <label className="block text-sm font-medium mb-2">Language</label>
+              <select
+                value={formData.language}
+                onChange={(e) =>
+                  setFormData({ ...formData, language: e.target.value })
+                }
+                className="w-full px-4 py-3 border rounded-lg"
+              >
+                <option value="en">English</option>
+                <option value="es">Spanish</option>
+              </select>
+            </div>
+
+            <div>
+              <label className="block text-sm font-medium mb-2">Theme</label>
+              <select
+                value={formData.theme}
+                onChange={(e) => {
+                  setFormData({ ...formData, theme: e.target.value });
+                  document.documentElement.classList.toggle(
+                    "dark",
+                    e.target.value === "dark"
+                  );
+                }}
+                className="w-full px-4 py-3 border rounded-lg"
+              >
+                <option value="light">Light</option>
+                <option value="dark">Dark</option>
+              </select>
+            </div>
+          </div>
+        );
+
+      case "data":
+        return (
+          <div className="space-y-4">
+            <button
+              onClick={handleExportData}
+              className="w-full flex items-center justify-center space-x-2 bg-blue-600 text-white py-3 px-4 rounded-lg"
+            >
+              <Download size={18} />
+              <span>Export My Data</span>
+            </button>
+
+            <button
+              onClick={handleDeleteAccount}
+              className="w-full flex items-center justify-center space-x-2 bg-red-600 text-white py-3 px-4 rounded-lg"
+            >
+              <Trash2 size={18} />
+              <span>Delete Account</span>
+            </button>
+          </div>
+        );
+
+      default:
+        return null;
+    }
+  };
+
+  return (
+    <div className="min-h-screen bg-gray-50 dark:bg-gray-900">
+      <div className="max-w-6xl mx-auto px-4 py-8">
+        <h1 className="text-3xl font-bold mb-6">Settings</h1>
+
+        <div className="bg-white dark:bg-gray-800 rounded-xl shadow-sm border overflow-hidden">
+          <div className="flex">
+            {/* Sidebar */}
+            <div className="w-64 bg-gray-50 dark:bg-gray-900 border-r">
+              <nav className="p-4 space-y-2">
+                {tabs.map((tab) => {
+                  const Icon = tab.icon;
+                  return (
+                    <button
+                      key={tab.id}
+                      onClick={() => setActiveTab(tab.id)}
+                      className={`w-full flex items-center space-x-3 px-4 py-3 rounded-lg ${
+                        activeTab === tab.id
+                          ? "bg-green-100 text-green-700"
+                          : "text-gray-600 hover:bg-gray-100"
+                      }`}
+                    >
+                      <Icon size={18} />
+                      <span>{tab.label}</span>
+                    </button>
+                  );
+                })}
+              </nav>
+            </div>
+
+            {/* Content */}
+            <div className="flex-1 p-8">
+              <h2 className="text-2xl font-semibold mb-6">
+                {tabs.find((tab) => tab.id === activeTab)?.label}
+              </h2>
+
+              {renderTabContent()}
+
+              <div className="mt-8 pt-6 border-t">
+                <button
+                  onClick={handleSave}
+                  className="flex items-center space-x-2 bg-green-600 text-white px-6 py-3 rounded-lg"
+                >
+                  <Save size={18} />
+                  <span>Save Changes</span>
+                </button>
+              </div>
+            </div>
+          </div>
+        </div>
+      </div>
+    </div>
+  );
+}
+
               />
             </div>
             <div>
