--- conflicted
+++ resolved
@@ -1,11 +1,6 @@
 import React from 'react';
-<<<<<<< HEAD
 import { TrendingUp, Leaf, Droplets, Sun, Calendar, MapPin, Award, Target, Bug } from 'lucide-react';
-=======
-import { TrendingUp, Leaf, Droplets, Sun, Calendar, MapPin, Award, Target } from 'lucide-react';
 import { useTheme } from "../ThemeContext";
-
->>>>>>> 57f1a29c
 
 interface DashboardProps {
   user: { name: string; email: string } | null;
@@ -13,14 +8,9 @@
   onNavigate?: (page: string) => void;
 }
 
-<<<<<<< HEAD
 const Dashboard: React.FC<DashboardProps> = ({ user, predictionCount, onNavigate }) => {
-=======
-const Dashboard: React.FC<DashboardProps> = ({ user, predictionCount }) => {
   const { theme, toggleTheme } = useTheme();
-  
-
->>>>>>> 57f1a29c
+
   const recentPredictions = [
     { crop: 'Rice', confidence: 92, date: '2025-01-15', location: 'Field A' },
     { crop: 'Wheat', confidence: 88, date: '2025-01-14', location: 'Field B' },
@@ -37,46 +27,46 @@
 
   return (
     <div className="min-h-screen bg-gray-50 dark:bg-gray-900 transition-colors duration-300">
-  <div className="max-w-7xl mx-auto px-4 py-8">
-    {/* Top bar with Theme Toggle */}
-    <div className="flex items-center justify-between mb-8">
-      <div>
-        <h1 className="text-3xl font-bold text-gray-900 dark:text-white mb-2">
-          Welcome back, {user?.name || 'Farmer'}! 👋
-        </h1>
-        <p className="text-gray-600 dark:text-gray-400">
-          Here's your agricultural dashboard overview
-        </p>
-      </div>
-      <button
-        onClick={toggleTheme}
-        className="px-4 py-2 rounded-lg 
-                   bg-gray-200 dark:bg-gray-700 
-                   text-gray-900 dark:text-gray-100 
-                   hover:bg-gray-300 dark:hover:bg-gray-600 
-                   hover:scale-105 transition"
-      >
-        {theme === 'light' ? '🌙 Dark Mode' : '☀️ Light Mode'}
-      </button>
-    </div>
-{/* Stats Grid */}
-<div className="grid grid-cols-1 md:grid-cols-2 lg:grid-cols-4 gap-6 mb-8">
-  <div className="bg-white dark:bg-gray-800 rounded-xl p-6 shadow-sm border border-gray-200 dark:border-gray-700 transition-colors duration-300">
-    <div className="flex items-center justify-between">
-      <div>
-        <p className="text-sm font-medium text-gray-600 dark:text-gray-400">
-          Total Predictions
-        </p>
-        <p className="text-2xl font-bold text-gray-900 dark:text-white">
-          {predictionCount}
-        </p>
-      </div>
-      <div className="bg-green-100 dark:bg-green-900 rounded-full p-3 transition-colors duration-300">
-        <TrendingUp className="text-green-600 dark:text-green-400" size={24} />
-      
-    </div>
-  </div>
-</div>
+      <div className="max-w-7xl mx-auto px-4 py-8">
+        {/* Top bar with Theme Toggle */}
+        <div className="flex items-center justify-between mb-8">
+          <div>
+            <h1 className="text-3xl font-bold text-gray-900 dark:text-white mb-2">
+              Welcome back, {user?.name || 'Farmer'}! 👋
+            </h1>
+            <p className="text-gray-600 dark:text-gray-400">
+              Here's your agricultural dashboard overview
+            </p>
+          </div>
+          <button
+            onClick={toggleTheme}
+            className="px-4 py-2 rounded-lg 
+                       bg-gray-200 dark:bg-gray-700 
+                       text-gray-900 dark:text-gray-100 
+                       hover:bg-gray-300 dark:hover:bg-gray-600 
+                       hover:scale-105 transition"
+          >
+            {theme === 'light' ? '🌙 Dark Mode' : '☀️ Light Mode'}
+          </button>
+        </div>
+
+        {/* Stats Grid */}
+        <div className="grid grid-cols-1 md:grid-cols-2 lg:grid-cols-4 gap-6 mb-8">
+          <div className="bg-white dark:bg-gray-800 rounded-xl p-6 shadow-sm border border-gray-200 dark:border-gray-700 transition-colors duration-300">
+            <div className="flex items-center justify-between">
+              <div>
+                <p className="text-sm font-medium text-gray-600 dark:text-gray-400">
+                  Total Predictions
+                </p>
+                <p className="text-2xl font-bold text-gray-900 dark:text-white">
+                  {predictionCount}
+                </p>
+              </div>
+              <div className="bg-green-100 dark:bg-green-900 rounded-full p-3 transition-colors duration-300">
+                <TrendingUp className="text-green-600 dark:text-green-400" size={24} />
+              </div>
+            </div>
+          </div>
 
           <div className="bg-white dark:bg-gray-800 rounded-xl p-6 shadow-sm border border-gray-200 dark:border-gray-700">
             <div className="flex items-center justify-between">
@@ -192,47 +182,32 @@
               <div className="p-6 border-b border-gray-200 dark:border-gray-700">
                 <h2 className="text-xl font-semibold text-gray-900 dark:text-white">Quick Actions</h2>
               </div>
-<<<<<<< HEAD
-              <div className="p-6">
-                <div className="space-y-3">
-                  <button 
-                    onClick={() => onNavigate?.('prediction')}
-                    className="w-full bg-green-500 hover:bg-green-600 text-white py-3 px-4 rounded-lg font-medium transition-colors"
-                  >
-                    New Prediction
-                  </button>
-                  <button 
-                    onClick={() => onNavigate?.('pest-identification')}
-                    className="w-full bg-orange-500 hover:bg-orange-600 text-white py-3 px-4 rounded-lg font-medium transition-colors flex items-center justify-center space-x-2"
-                  >
-                    <Bug size={18} />
-                    <span>Identify Pests</span>
-                  </button>
-                  <button 
-                    onClick={() => onNavigate?.('analytics')}
-                    className="w-full bg-blue-500 hover:bg-blue-600 text-white py-3 px-4 rounded-lg font-medium transition-colors"
-                  >
-                    View Analytics
-                  </button>
-                  <button 
-                    onClick={() => onNavigate?.('settings')}
-                    className="w-full bg-purple-500 hover:bg-purple-600 text-white py-3 px-4 rounded-lg font-medium transition-colors"
-                  >
-                    Settings
-                  </button>
-                </div>
-=======
               <div className="p-6 space-y-3">
-                <button className="w-full bg-green-500 hover:bg-green-600 text-white py-3 px-4 rounded-lg font-medium transition">
+                <button 
+                  onClick={() => onNavigate?.('prediction')}
+                  className="w-full bg-green-500 hover:bg-green-600 text-white py-3 px-4 rounded-lg font-medium transition"
+                >
                   New Prediction
                 </button>
-                <button className="w-full bg-blue-500 hover:bg-blue-600 text-white py-3 px-4 rounded-lg font-medium transition">
+                <button 
+                  onClick={() => onNavigate?.('pest-identification')}
+                  className="w-full bg-orange-500 hover:bg-orange-600 text-white py-3 px-4 rounded-lg font-medium transition flex items-center justify-center space-x-2"
+                >
+                  <Bug size={18} />
+                  <span>Identify Pests</span>
+                </button>
+                <button 
+                  onClick={() => onNavigate?.('analytics')}
+                  className="w-full bg-blue-500 hover:bg-blue-600 text-white py-3 px-4 rounded-lg font-medium transition"
+                >
                   View Analytics
                 </button>
-                <button className="w-full bg-purple-500 hover:bg-purple-600 text-white py-3 px-4 rounded-lg font-medium transition">
-                  Export Data
-                </button>
->>>>>>> 57f1a29c
+                <button 
+                  onClick={() => onNavigate?.('settings')}
+                  className="w-full bg-purple-500 hover:bg-purple-600 text-white py-3 px-4 rounded-lg font-medium transition"
+                >
+                  Settings
+                </button>
               </div>
             </div>
           </div>
