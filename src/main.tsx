<<<<<<< HEAD
import { StrictMode } from "react";
import { createRoot } from "react-dom/client";
import App from "./App.tsx";
import { ThemeProvider } from "./ThemeContext"; // import here
import "./index.css";
=======
import { StrictMode } from 'react';
import { createRoot } from 'react-dom/client';
import App from './App.tsx';
import './index.css';
import { ClerkProvider } from '@clerk/clerk-react';

// Dynamically create and inject the favicon link tag.
const setFavicon = () => {
  // Check if a favicon link already exists
  let link = document.querySelector("link[rel~='icon']");
  if (!link) {
    link = document.createElement('link');
    link.rel = 'icon';
    document.head.appendChild(link);
  }
  // The inline SVG data for the sprout icon, matching the "CropVision" logo.
  const svgData = "data:image/svg+xml,%3Csvg xmlns='http://www.w3.org/2000/svg' viewBox='0 0 24 24' fill='%2322c55e'%3E%3Cpath d='M7 20h10'/%3E%3Cpath d='M12 20V4'/%3E%3Cpath d='M7 4h10a5 5 0 0 1 0 10.3c-.62-.4-1.78-.88-3-1.6-1.22-.72-2-1-2-2'/%3E%3C/svg%3E";
  link.href = svgData;
};

// Call the function to set the favicon before rendering the app
setFavicon();

const PUBLISHABLE_KEY = import.meta.env.VITE_CLERK_PUBLISHABLE_KEY

if (!PUBLISHABLE_KEY) {
  throw new Error('Missing Publishable Key');
}
>>>>>>> 943a9d90

createRoot(document.getElementById("root")!).render(
  <StrictMode>
<<<<<<< HEAD
    <ThemeProvider>
      <App />
    </ThemeProvider>
=======
    <ClerkProvider publishableKey={PUBLISHABLE_KEY}>
      <App />
    </ClerkProvider>
>>>>>>> 943a9d90
  </StrictMode>
);<|MERGE_RESOLUTION|>--- conflicted
+++ resolved
@@ -1,10 +1,10 @@
-<<<<<<< HEAD
+
 import { StrictMode } from "react";
 import { createRoot } from "react-dom/client";
 import App from "./App.tsx";
 import { ThemeProvider } from "./ThemeContext"; // import here
 import "./index.css";
-=======
+
 import { StrictMode } from 'react';
 import { createRoot } from 'react-dom/client';
 import App from './App.tsx';
@@ -33,18 +33,18 @@
 if (!PUBLISHABLE_KEY) {
   throw new Error('Missing Publishable Key');
 }
->>>>>>> 943a9d90
+
 
 createRoot(document.getElementById("root")!).render(
   <StrictMode>
-<<<<<<< HEAD
+
     <ThemeProvider>
       <App />
     </ThemeProvider>
-=======
+
     <ClerkProvider publishableKey={PUBLISHABLE_KEY}>
       <App />
     </ClerkProvider>
->>>>>>> 943a9d90
+
   </StrictMode>
 );