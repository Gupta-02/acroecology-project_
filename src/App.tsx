<<<<<<< HEAD
import { useState, useEffect } from 'react';
import { Sprout, CloudRain, Thermometer, Atom, Beaker, FlaskConical, Zap, ArrowRight, Leaf, Sun, Droplets, RotateCcw, TrendingUp, Wind, User, LogOut, Home, Settings, Bell, Layers, Bug } from 'lucide-react';
import AuthModal from './components/AuthModal';
=======
import React, { useState, useEffect } from 'react';
import { SignedIn, SignedOut, SignInButton, UserButton, useUser } from '@clerk/clerk-react';
import { Sprout, CloudRain, Thermometer, Atom, Beaker, FlaskConical, Zap, ArrowRight, Leaf, Sun, Droplets, RotateCcw, TrendingUp, Wind, User } from 'lucide-react';
>>>>>>> 943a9d90
import CropRecommendation from './components/CropRecommendation';
import Dashboard from './components/Dashboard';
import Analytics from './components/Analytics';
import SettingsPage from './components/Settings';
<<<<<<< HEAD
import SoilTypeSelector from './components/SoilTypeSelector';
import PestIdentification from './components/PestIdentification';
=======
import TranslucentHeader from './components/TranslucentHeader';
import GreenFooter from './components/GreenFooter';
import HomePageHeader from './components/HomePageHeader';
>>>>>>> 943a9d90


{/* <Route path="/crop-recommendation" element={<CropRecommendation />} /> */ }


interface CropData {
  rainfall: string;
  temperature: string;
  humidity: string;
  phosphorous: string;
  potassium: string;
  nitrogen: string;
  ph: string;
  soilType: string;
}

const App = () => {
<<<<<<< HEAD
  const [currentStep, setCurrentStep] = useState(-1); // Start with landing page
  const [currentPage, setCurrentPage] = useState('prediction'); // 'prediction', 'dashboard', 'analytics', 'settings', 'pest-identification'
=======
  const [currentStep, setCurrentStep] = useState(-1);
  const [currentPage, setCurrentPage] = useState('prediction');
>>>>>>> 943a9d90
  const [cropData, setCropData] = useState<CropData>({
    rainfall: '',
    temperature: '',
    humidity: '',
    phosphorous: '',
    potassium: '',
    nitrogen: '',
    ph: '',
    soilType: ''
  });
  const [isTransitioning, setIsTransitioning] = useState(false);
  const [showPlantGrowth, setShowPlantGrowth] = useState(false);
  const [showFeedback, setShowFeedback] = useState(false);
  const [predictionCount, setPredictionCount] = useState(0);
  const [isProcessing, setIsProcessing] = useState(false); // New state to manage the flow

  const { isLoaded, isSignedIn, user } = useUser();

  useEffect(() => {
    const savedCount = localStorage.getItem('cropPredictionCount');
<<<<<<< HEAD

    if (savedUser) {
      setUser(JSON.parse(savedUser));
    }

=======
>>>>>>> 943a9d90
    if (savedCount) {
      setPredictionCount(parseInt(savedCount, 10));
    }
  }, []);

  useEffect(() => {
    localStorage.setItem('cropPredictionCount', predictionCount.toString());
  }, [predictionCount]);

  const steps = [
    {
      key: 'rainfall',
      title: 'Monsoon\'s Gift',
      subtitle: 'The life-giving drops from heaven',
      placeholder: 'Enter rainfall (mm)',
      icon: CloudRain,
      story: 'In the ancient dance of agriculture, water is the first blessing. Each drop carries the promise of life, awakening seeds from their slumber...',
      background: 'bg-gradient-to-br from-blue-900 via-slate-800 to-indigo-900',
      animation: 'rain-drops',
      feedback: { low: 'Light rainfall detected...', medium: 'Moderate rainfall - perfect...', high: 'Abundant rainfall! Excellent...' },
      thresholds: { low: 100, high: 300 }
    },
    {
      key: 'temperature',
      title: 'Solar Embrace',
      subtitle: 'The warmth that awakens growth',
      placeholder: 'Enter temperature (°C)',
      icon: Thermometer,
      story: 'As the sun rises over fertile fields, its golden rays penetrate the soil, stirring life within every seed. Temperature is the conductor of nature\'s symphony...',
      background: 'bg-gradient-to-br from-orange-600 via-amber-500 to-yellow-600',
      animation: 'sun-rays',
      feedback: { low: 'Cool climate detected...', medium: 'Ideal temperature range...', high: 'Warm climate conditions...' },
      thresholds: { low: 20, high: 30 }
    },
    {
      key: 'humidity',
      title: 'Atmospheric Moisture',
      subtitle: 'The invisible embrace of water vapor',
      placeholder: 'Enter humidity (%)',
      icon: Wind,
      story: 'Floating unseen through the air, humidity wraps around every leaf like a gentle caress. It determines how plants breathe and how diseases spread...',
      background: 'bg-gradient-to-br from-cyan-600 via-blue-500 to-indigo-600',
      animation: 'humidity-waves',
      feedback: { low: 'Low humidity detected...', medium: 'Perfect humidity levels...', high: 'High humidity environment...' },
      thresholds: { low: 40, high: 70 }
    },
    {
      key: 'phosphorous',
      title: 'Root\'s Foundation',
      subtitle: 'The mineral that builds strength',
      placeholder: 'Enter phosphorous (kg/ha)',
      icon: Atom,
      story: 'Deep beneath the earth\'s surface, phosphorous waits like buried treasure. It strengthens roots, fuels flowering, and ensures the next generation...',
      background: 'bg-gradient-to-br from-purple-800 via-violet-700 to-indigo-800',
      animation: 'mineral-crystals',
      feedback: { low: 'Low phosphorous levels...', medium: 'Good phosphorous content...', high: 'Rich phosphorous levels...' },
      thresholds: { low: 20, high: 50 }
    },
    {
      key: 'potassium',
      title: 'Guardian\'s Shield',
      subtitle: 'The protector against adversity',
      placeholder: 'Enter potassium (kg/ha)',
      icon: Zap,
      story: 'Like an invisible armor, potassium fortifies plants against drought, disease, and harsh weather. It is the guardian that ensures survival...',
      background: 'bg-gradient-to-br from-emerald-700 via-teal-600 to-cyan-700',
      animation: 'energy-shield',
      feedback: { low: 'Potassium deficiency detected...', medium: 'Balanced potassium levels...', high: 'Excellent potassium content...' },
      thresholds: { low: 15, high: 40 }
    },
    {
      key: 'nitrogen',
      title: 'Verdant Awakening',
      subtitle: 'The essence of green vitality',
      placeholder: 'Enter nitrogen (kg/ha)',
      icon: FlaskConical,
      story: 'Nitrogen flows through the plant like liquid emerald, painting leaves in vibrant green and fueling the engine of photosynthesis...',
      background: 'bg-gradient-to-br from-green-800 via-emerald-600 to-lime-700',
      animation: 'chlorophyll-flow',
      feedback: { low: 'Nitrogen deficiency may cause yellowing leaves...', medium: 'Optimal nitrogen levels...', high: 'High nitrogen content...' },
      thresholds: { low: 30, high: 80 }
    },
    {
      key: 'ph',
      title: 'Chemical Harmony',
      subtitle: 'The balance that unlocks potential',
      placeholder: 'Enter pH value (0-14)',
      icon: Beaker,
      story: 'In the delicate chemistry of soil, pH holds the master key. It unlocks nutrients, enables absorption, and creates the perfect environment for life to flourish...',
      background: 'bg-gradient-to-br from-rose-700 via-pink-600 to-fuchsia-700',
      animation: 'ph-balance',
      feedback: { acidic: 'Acidic soil detected...', neutral: 'Perfect pH balance...', alkaline: 'Alkaline soil...' },
      thresholds: { acidic: 6.5, alkaline: 7.5 }
    },
    {
      key: 'soilType',
      title: 'Earth\'s Foundation',
      subtitle: 'The character of your growing medium',
      placeholder: 'Select your soil type',
      icon: Layers,
      story: 'Every grain of soil tells a story of time, weather, and life. Understanding your soil type is the key to unlocking its potential and choosing crops that will thrive in harmony with the earth...',
      background: 'bg-gradient-to-br from-amber-800 via-orange-700 to-red-800',
      animation: 'soil-layers',
      feedback: {
        sandy: 'Sandy soil selected! Excellent drainage but will need frequent watering and organic matter additions.',
        clay: 'Clay soil selected! Rich in nutrients but may need drainage improvements and careful water management.',
        loamy: 'Loamy soil selected! The gold standard for gardening - excellent balance of drainage and retention.',
        silty: 'Silty soil selected! Fertile and moisture-retentive, but watch for compaction and erosion.',
        peaty: 'Peaty soil selected! Rich in organic matter but acidic - perfect for acid-loving plants.',
        chalky: 'Chalky soil selected! Free-draining and alkaline - ideal for Mediterranean herbs and alkaline-tolerant crops.',
        default: 'Soil type will help us provide more targeted recommendations for your specific growing conditions.'
      },
      isSelector: true
    }
  ];

  const getFeedback = (stepIndex: number, value: string): string => {
    const step = steps[stepIndex];

    if (step.key === 'soilType') {
      const soilFeedback = step.feedback as unknown as Record<string, string>;
      return soilFeedback[value] || soilFeedback.default || 'Soil type selected.';
    }

    const numValue = parseFloat(value);
<<<<<<< HEAD
    if (isNaN(numValue)) {
      return 'Please enter a valid number.';
    }

    // Safely access thresholds with fallback values
    const thresholds = step.thresholds;
    if (!thresholds) {
      return 'Value recorded successfully.';
    }

=======
>>>>>>> 943a9d90
    if (step.key === 'ph') {
      const phFeedback = step.feedback as { acidic?: string; neutral?: string; alkaline?: string };
      const acidicThreshold = thresholds.acidic ?? 6.5;
      const alkalineThreshold = thresholds.alkaline ?? 7.5;
      
      if (numValue < acidicThreshold) {
        return phFeedback.acidic || 'Acidic soil detected.';
      }
      if (numValue > alkalineThreshold) {
        return phFeedback.alkaline || 'Alkaline soil detected.';
      }
      return phFeedback.neutral || 'Neutral pH detected.';
    } else {
      const numericFeedback = step.feedback as { low?: string; medium?: string; high?: string };
      const lowThreshold = thresholds.low ?? 0;
      const highThreshold = thresholds.high ?? 100;
      
      if (numValue < lowThreshold) {
        return numericFeedback.low || 'Low level detected.';
      }
      if (numValue > highThreshold) {
        return numericFeedback.high || 'High level detected.';
      }
      return numericFeedback.medium || 'Optimal level detected.';
    }
  };

  const handleInputChange = (value: string) => {
    if (currentStep < 0 || currentStep >= steps.length) return;
<<<<<<< HEAD

=======
>>>>>>> 943a9d90
    const currentKey = steps[currentStep].key as keyof CropData;
    setCropData(prev => ({ ...prev, [currentKey]: value }));
  };

<<<<<<< HEAD
  const handleSoilTypeChange = (soilType: string) => {
    setCropData(prev => ({ ...prev, soilType }));
    setShowFeedback(false);
  };

  // Check if current input is valid for proceeding
  const isCurrentInputValid = () => {
    if (currentStep < 0 || currentStep >= steps.length) return false;

    const currentKey = steps[currentStep].key as keyof CropData;
    const currentValue = cropData[currentKey];

    // Check if value exists and is not empty
    if (!currentValue || currentValue.trim() === '') return false;

    // Special handling for soil type (non-numeric)
    if (currentKey === 'soilType') {
      return currentValue.trim() !== '';
    }

    // Check if it's a valid number for other fields
    const numValue = parseFloat(currentValue);
    if (isNaN(numValue)) return false;

    // Additional validation for specific fields
    if (currentKey === 'ph') {
      return numValue >= 0 && numValue <= 14;
    }

    // For other fields, just check if it's a positive number
=======
  const isCurrentInputValid = () => {
    if (currentStep < 0 || currentStep >= steps.length) return false;
    const currentKey = steps[currentStep].key as keyof CropData;
    const currentValue = cropData[currentKey];
    if (!currentValue || currentValue.trim() === '') return false;
    const numValue = parseFloat(currentValue);
    if (isNaN(numValue)) return false;
    if (currentKey === 'ph') {
      return numValue >= 0 && numValue <= 14;
    }
>>>>>>> 943a9d90
    return numValue >= 0;
  };

  const handleNext = () => {
    if (currentStep === -1) {
      setIsTransitioning(true);
      setTimeout(() => {
        setCurrentStep(0);
        setIsTransitioning(false);
        window.scrollTo({ top: 0, behavior: 'smooth' });
      }, 800);
      return;
    }

    if (isCurrentInputValid() && !isProcessing) {
      setIsProcessing(true);
      setShowFeedback(true);

      setTimeout(() => {
        setIsTransitioning(true);
        setShowFeedback(false);

        setTimeout(() => {
          if (currentStep < steps.length - 1) {
            setCurrentStep(prev => prev + 1);
          } else {
            setShowPlantGrowth(true);
            setPredictionCount(prev => prev + 1);
          }
          setIsTransitioning(false);
          setIsProcessing(false);
          window.scrollTo({ top: 0, behavior: 'smooth' });
        }, 1000);
      }, 2000);
    }
  };

  const handlePredictAnother = () => {
    setShowPlantGrowth(false);
    setCurrentStep(-1);
    setCurrentPage('prediction');
<<<<<<< HEAD
    setCropData({
      rainfall: '',
      temperature: '',
      humidity: '',
      phosphorous: '',
      potassium: '',
      nitrogen: '',
      ph: '',
      soilType: ''
    });
=======
    setCropData({ rainfall: '', temperature: '', humidity: '', phosphorous: '', potassium: '', nitrogen: '', ph: '' });
>>>>>>> 943a9d90
    setShowFeedback(false);
    setIsTransitioning(false);
    setIsProcessing(false);
    window.scrollTo({ top: 0, behavior: 'smooth' });
  };

<<<<<<< HEAD
  const handleLogin = (email: string, _password: string) => {
    // Simple login simulation - in real app, this would call an API
    const userData = { name: email.split('@')[0], email };
    setUser(userData);
    localStorage.setItem('cropVisionUser', JSON.stringify(userData));
  };

  const handleSignup = (name: string, email: string, _password: string) => {
    // Simple signup simulation - in real app, this would call an API
    const userData = { name, email };
    setUser(userData);
    localStorage.setItem('cropVisionUser', JSON.stringify(userData));
  };

  const handleLogout = () => {
    setUser(null);
    localStorage.removeItem('cropVisionUser');
=======
  const handleGoHome = () => {
    setShowPlantGrowth(false);
    setCurrentStep(-1);
>>>>>>> 943a9d90
    setCurrentPage('prediction');
    setShowFeedback(false);
    setIsTransitioning(false);
    setIsProcessing(false);
    window.scrollTo({ top: 0, behavior: 'smooth' });
  };

  const handleNavigation = (page: string) => {
    setCurrentPage(page);
  };

  if (currentPage === 'dashboard') {
    return (
<<<<<<< HEAD
      <>
        <Dashboard
          user={user}
          predictionCount={predictionCount}
          onNavigate={handleNavigation}
        />
        <div className="fixed bottom-6 right-6 flex flex-col space-y-3">
          <button
            onClick={() => handleNavigation('pest-identification')}
            className="bg-orange-600 hover:bg-orange-700 text-white p-4 rounded-full shadow-lg transition-all duration-300 transform hover:scale-110"
            title="Identify Pests & Diseases"
          >
            <Bug size={24} />
          </button>
          <button
            onClick={() => handleNavigation('prediction')}
            className="bg-green-600 hover:bg-green-700 text-white p-4 rounded-full shadow-lg transition-all duration-300 transform hover:scale-110"
            title="New Crop Prediction"
          >
            <Sprout size={24} />
          </button>
        </div>
      </>
=======
      <SignedIn>
        {/* FIX: Passed handleNavigation prop to TranslucentHeader */}
        <TranslucentHeader handleGoHome={handleGoHome} handleNavigation={handleNavigation} currentPage={currentPage} />
        <Dashboard user={user} predictionCount={predictionCount} />
        <GreenFooter />
      </SignedIn>
>>>>>>> 943a9d90
    );
  }

  if (currentPage === 'analytics') {
    return (
<<<<<<< HEAD
      <>
        <Analytics
          predictionCount={predictionCount}
          onNavigate={handleNavigation}
        />
        <div className="fixed bottom-6 right-6 flex flex-col space-y-3">
          <button
            onClick={() => handleNavigation('pest-identification')}
            className="bg-orange-600 hover:bg-orange-700 text-white p-4 rounded-full shadow-lg transition-all duration-300 transform hover:scale-110"
            title="Identify Pests & Diseases"
          >
            <Bug size={24} />
          </button>
          <button
            onClick={() => handleNavigation('prediction')}
            className="bg-green-600 hover:bg-green-700 text-white p-4 rounded-full shadow-lg transition-all duration-300 transform hover:scale-110"
            title="New Crop Prediction"
          >
            <Sprout size={24} />
          </button>
        </div>
      </>
=======
      <SignedIn>
        {/* FIX: Passed handleNavigation prop to TranslucentHeader */}
        <TranslucentHeader handleGoHome={handleGoHome} handleNavigation={handleNavigation} currentPage={currentPage} />
        <Analytics predictionCount={predictionCount} />
        <GreenFooter />
      </SignedIn>
>>>>>>> 943a9d90
    );
  }

  if (currentPage === 'settings') {
    return (
<<<<<<< HEAD
      <>
        <SettingsPage
          user={user}
          onUpdateUser={handleUpdateUser}
          onNavigate={handleNavigation}
        />
        <div className="fixed bottom-6 right-6 flex flex-col space-y-3">
          <button
            onClick={() => handleNavigation('pest-identification')}
            className="bg-orange-600 hover:bg-orange-700 text-white p-4 rounded-full shadow-lg transition-all duration-300 transform hover:scale-110"
            title="Identify Pests & Diseases"
          >
            <Bug size={24} />
          </button>
          <button
            onClick={() => handleNavigation('prediction')}
            className="bg-green-600 hover:bg-green-700 text-white p-4 rounded-full shadow-lg transition-all duration-300 transform hover:scale-110"
            title="New Crop Prediction"
          >
            <Sprout size={24} />
          </button>
        </div>
      </>
=======
      <SignedIn>
        {/* FIX: Passed handleNavigation prop to TranslucentHeader */}
        <TranslucentHeader handleGoHome={handleGoHome} handleNavigation={handleNavigation} currentPage={currentPage} />
        <SettingsPage user={user} />
        <GreenFooter />
      </SignedIn>
>>>>>>> 943a9d90
    );
  }

  if (currentPage === 'pest-identification') {
    return (
      <PestIdentification
        onBack={() => handleNavigation('prediction')}
        onNavigate={handleNavigation}
        user={user}
      />
    );
  }

  const LandingPage = () => (
    <div className="min-h-screen bg-gradient-to-br from-green-900 via-emerald-800 to-teal-900 relative overflow-hidden">
      {/* FIX: Passed handleNavigation prop to HomePageHeader */}
      <HomePageHeader handleGoHome={handleGoHome} handleNavigation={handleNavigation} />
      <div className="absolute inset-0 opacity-20">
        <div className="floating-seeds"></div>
        <div className="growing-vines"></div>
      </div>
<<<<<<< HEAD

      {/* Header with Auth */}
      <div className="relative z-10 flex justify-between items-center p-6">
        <div className="flex items-center space-x-2">
          <Sprout className="text-green-300" size={32} />
          <span className="text-white text-xl font-bold">CropVision</span>
        </div>

        <div className="flex items-center space-x-4">
          {user ? (
            <div className="flex items-center space-x-4">
              <div className="flex items-center space-x-2 bg-white/10 backdrop-blur-sm rounded-full px-4 py-2">
                <User className="text-white" size={20} />
                <span className="text-white font-medium">{user.name}</span>
              </div>
              <button
                onClick={handleLogout}
                className="flex items-center space-x-2 bg-red-500/20 hover:bg-red-500/30 text-white px-4 py-2 rounded-full transition-all duration-300"
              >
                <LogOut size={16} />
                <span>Logout</span>
              </button>
            </div>
          ) : (
            <button
              onClick={() => setShowAuthModal(true)}
              className="bg-white/10 hover:bg-white/20 text-white px-6 py-2 rounded-full font-medium transition-all duration-300 backdrop-blur-sm border border-white/20"
            >
              Sign In
            </button>
          )}
        </div>
      </div>

      {/* Main Content */}
      <div className="relative z-10 pt-8 pb-8">
=======
      <div className="relative z-10 pt-24 pb-8">
>>>>>>> 943a9d90
        <div className="max-w-6xl mx-auto px-4 text-center">
          <div className="inline-flex items-center justify-center w-24 h-24 bg-white/20 backdrop-blur-sm rounded-full mb-8">
            <Sprout size={48} className="text-green-300 animate-pulse" />
          </div>
<<<<<<< HEAD

          <h1 className="text-6xl md:text-7xl font-bold text-white mb-6 leading-tight">
            Crop<span className="text-green-300">Vision</span>
          </h1>

          <p className="text-2xl text-green-100 mb-8 max-w-3xl mx-auto leading-relaxed">
            Unlock the secrets of your soil and discover the perfect crop for your land through an immersive agricultural journey
          </p>

          {/* Prediction Counter Display */}
=======
          <h1 className="text-6xl md:text-7xl font-bold text-white mb-6 leading-tight">
            Crop<span className="text-green-300">Vision</span>
          </h1>
          <p className="text-2xl text-green-100 mb-8 max-w-3xl mx-auto leading-relaxed">
            Unlock the secrets of your soil and discover the perfect crop for your land through an immersive agricultural journey
          </p>
>>>>>>> 943a9d90
          {predictionCount > 0 && (
            <div className="mb-8">
              <div className="inline-flex items-center bg-white/10 backdrop-blur-sm rounded-full px-6 py-3 border border-white/20">
                <TrendingUp className="text-green-300 mr-2" size={20} />
                <span className="text-white font-semibold">{predictionCount} prediction{predictionCount !== 1 ? 's' : ''} completed</span>
              </div>
            </div>
          )}
<<<<<<< HEAD

          <div className="grid md:grid-cols-2 lg:grid-cols-4 gap-6 mb-12 max-w-6xl mx-auto">
=======
          <div className="grid md:grid-cols-3 gap-8 mb-12 max-w-4xl mx-auto">
>>>>>>> 943a9d90
            <div className="bg-white/10 backdrop-blur-sm rounded-2xl p-6 border border-white/20 hover:bg-white/15 transition-all duration-300 cursor-default">
              <Droplets className="text-blue-300 mb-4 mx-auto" size={32} />
              <h3 className="text-xl font-semibold text-white mb-2">Climate Analysis</h3>
              <p className="text-green-100">Analyze rainfall, temperature, and humidity patterns for optimal crop selection</p>
            </div>
<<<<<<< HEAD

=======
>>>>>>> 943a9d90
            <div className="bg-white/10 backdrop-blur-sm rounded-2xl p-6 border border-white/20 hover:bg-white/15 transition-all duration-300 cursor-default">
              <Atom className="text-purple-300 mb-4 mx-auto" size={32} />
              <h3 className="text-xl font-semibold text-white mb-2">Soil Chemistry</h3>
              <p className="text-green-100">Evaluate nutrient levels and pH balance for maximum yield potential</p>
            </div>
<<<<<<< HEAD

            <div className="bg-white/10 backdrop-blur-sm rounded-2xl p-6 border border-white/20 hover:bg-white/15 transition-all duration-300 cursor-default">
              <Bug className="text-orange-300 mb-4 mx-auto" size={32} />
              <h3 className="text-xl font-semibold text-white mb-2">Pest Detection</h3>
              <p className="text-green-100">Upload plant photos to identify pests and diseases with AI-powered analysis</p>
            </div>

=======
>>>>>>> 943a9d90
            <div className="bg-white/10 backdrop-blur-sm rounded-2xl p-6 border border-white/20 hover:bg-white/15 transition-all duration-300 cursor-default">
              <Leaf className="text-green-300 mb-4 mx-auto" size={32} />
              <h3 className="text-xl font-semibold text-white mb-2">Smart Predictions</h3>
              <p className="text-green-100">Get AI-powered crop recommendations based on your unique conditions</p>
            </div>
          </div>
<<<<<<< HEAD

          <div className="flex flex-col sm:flex-row gap-4 justify-center">
            <button
              onClick={handleNext}
              className="group bg-gradient-to-r from-green-500 to-emerald-600 hover:from-green-400 hover:to-emerald-500 text-white px-12 py-4 rounded-full text-xl font-semibold transition-all duration-300 transform hover:scale-105 shadow-2xl"
            >
              Begin Your Journey
              <ArrowRight className="inline-block ml-2 group-hover:translate-x-1 transition-transform" size={24} />
            </button>

            <button
              onClick={() => handleNavigation('pest-identification')}
              className="group bg-gradient-to-r from-orange-500 to-red-600 hover:from-orange-400 hover:to-red-500 text-white px-8 py-4 rounded-full text-xl font-semibold transition-all duration-300 transform hover:scale-105 shadow-2xl"
            >
              <Bug className="inline-block mr-2" size={24} />
              Identify Pests
            </button>
          </div>

          {/* Quick Navigation */}
          {user && (
            <div className="mt-8 flex justify-center">
              <div className="bg-white/10 backdrop-blur-sm rounded-2xl p-4 border border-white/20">
                <div className="flex items-center space-x-6">
                  <button
                    onClick={() => handleNavigation('dashboard')}
                    className="flex items-center space-x-2 text-white/80 hover:text-white transition-colors px-4 py-2 rounded-lg hover:bg-white/10"
                  >
                    <Home size={18} />
                    <span>Dashboard</span>
                  </button>
                  <button
                    onClick={() => handleNavigation('analytics')}
                    className="flex items-center space-x-2 text-white/80 hover:text-white transition-colors px-4 py-2 rounded-lg hover:bg-white/10"
                  >
                    <TrendingUp size={18} />
                    <span>Analytics</span>
                  </button>
                  <button
                    onClick={() => handleNavigation('settings')}
                    className="flex items-center space-x-2 text-white/80 hover:text-white transition-colors px-4 py-2 rounded-lg hover:bg-white/10"
                  >
                    <Settings size={18} />
                    <span>Settings</span>
                  </button>
                </div>
              </div>
            </div>
          )}
        </div>
      </div>

      {/* Features Section */}
      <div className="relative z-10 py-16">
        <div className="max-w-6xl mx-auto px-4">
          <h2 className="text-4xl font-bold text-white text-center mb-12">How It Works</h2>

=======
          <button onClick={handleNext} className="group bg-gradient-to-r from-green-500 to-emerald-600 hover:from-green-400 hover:to-emerald-500 text-white px-12 py-4 rounded-full text-xl font-semibold transition-all duration-300 transform hover:scale-105 shadow-2xl">
            Begin Your Journey
            <ArrowRight className="inline-block ml-2 group-hover:translate-x-1 transition-transform" size={24} />
          </button>
        </div>
      </div>
      <div className="relative z-10 py-16">
        <div className="max-w-6xl mx-auto px-4">
          <h2 className="text-4xl font-bold text-white text-center mb-12">How It Works</h2>
>>>>>>> 943a9d90
          <div className="grid md:grid-cols-2 lg:grid-cols-3 gap-8">
            {[
              { icon: CloudRain, title: "Weather Data", desc: "Input your local rainfall, temperature, and humidity conditions" },
              { icon: FlaskConical, title: "Soil Analysis", desc: "Provide nitrogen, phosphorous, and potassium levels" },
              { icon: Beaker, title: "pH Testing", desc: "Enter your soil's pH value for complete analysis" },
              { icon: Zap, title: "AI Processing", desc: "Our algorithm analyzes all parameters instantly" },
              { icon: Sprout, title: "Crop Prediction", desc: "Receive personalized crop recommendations" },
              { icon: Sun, title: "Growth Guidance", desc: "Get tips for optimal cultivation success" }
            ].map((feature, index) => (
              <div key={index} className="bg-white/5 backdrop-blur-sm rounded-xl p-6 border border-white/10 hover:bg-white/10 transition-all duration-300">
                <feature.icon className="text-green-300 mb-4" size={32} />
                <h3 className="text-xl font-semibold text-white mb-2">{feature.title}</h3>
                <p className="text-green-100">{feature.desc}</p>
              </div>
            ))}
          </div>
        </div>
      </div>
      <GreenFooter />
    </div>
  );

  const PlantGrowthAnimation = () => (
    <div className="min-h-screen bg-gradient-to-br from-green-400 via-blue-500 to-purple-600 flex flex-col relative overflow-hidden">
<<<<<<< HEAD
      {/* Enhanced Header with Navigation */}
      <div className="relative z-20 bg-black/20 backdrop-blur-sm border-b border-white/20">
        <div className="max-w-7xl mx-auto px-4 py-4">
          <div className="flex items-center justify-between">
            <div className="flex items-center space-x-6">
              <div className="flex items-center space-x-2">
                <Sprout className="text-white" size={28} />
                <span className="text-white text-xl font-bold">CropVision</span>
              </div>
              <nav className="hidden md:flex items-center space-x-6">
                <button
                  onClick={() => handleNavigation('dashboard')}
                  className="flex items-center space-x-2 text-white/80 hover:text-white transition-colors"
                >
                  <Home size={18} />
                  <span>Dashboard</span>
                </button>
                <button
                  onClick={() => handleNavigation('pest-identification')}
                  className="flex items-center space-x-2 text-white/80 hover:text-white transition-colors"
                >
                  <Bug size={18} />
                  <span>Pest ID</span>
                </button>
                <button
                  onClick={() => handleNavigation('analytics')}
                  className="flex items-center space-x-2 text-white/80 hover:text-white transition-colors"
                >
                  <TrendingUp size={18} />
                  <span>Analytics</span>
                </button>
                <button
                  onClick={() => handleNavigation('settings')}
                  className="flex items-center space-x-2 text-white/80 hover:text-white transition-colors"
                >
                  <Settings size={18} />
                  <span>Settings</span>
                </button>
              </nav>
            </div>

            <div className="flex items-center space-x-4">
              <button className="p-2 text-white/80 hover:text-white hover:bg-white/10 rounded-full transition-all">
                <Bell size={20} />
              </button>
              {user ? (
                <div className="flex items-center space-x-3">
                  <div className="flex items-center space-x-2 bg-white/10 backdrop-blur-sm rounded-full px-4 py-2">
                    <User className="text-white" size={18} />
                    <span className="text-white font-medium">{user.name}</span>
                  </div>
                  <button
                    onClick={handleLogout}
                    className="flex items-center space-x-2 bg-red-500/20 hover:bg-red-500/30 text-white px-3 py-2 rounded-full transition-all duration-300"
                  >
                    <LogOut size={16} />
                  </button>
                </div>
              ) : (
                <button
                  onClick={() => setShowAuthModal(true)}
                  className="bg-white/10 hover:bg-white/20 text-white px-4 py-2 rounded-full font-medium transition-all duration-300"
                >
                  Sign In
                </button>
              )}
            </div>
          </div>
        </div>
      </div>

      {/* Floating Particles Background */}
      <div className="absolute inset-0 opacity-20">
        <div className="floating-particles"></div>
      </div>

      {/* Main Content */}
=======
      {/* FIX: Passed handleNavigation prop to TranslucentHeader */}
      <TranslucentHeader handleGoHome={handleGoHome} handleNavigation={handleNavigation} currentPage={currentPage} />
      <div className="absolute inset-0 opacity-20">
        <div className="floating-particles"></div>
      </div>
>>>>>>> 943a9d90
      <div className="flex-1 flex items-center justify-center relative z-10 px-4 py-8">
        <div className="text-center max-w-6xl mx-auto">
          <div className="plant-container mb-8">
            <div className="soil"></div>
            <div className="seed"></div>
            <div className="stem"></div>
            <div className="leaf leaf-1"></div>
            <div className="leaf leaf-2"></div>
            <div className="leaf leaf-3"></div>
            <div className="flower"></div>
            <div className="roots"></div>
          </div>
<<<<<<< HEAD

          <div className="prediction-result">
            <h2 className="text-4xl font-bold text-white mb-8 opacity-0 animate-fade-in-delayed">
              🌾 Your Perfect Crop Match
            </h2>

            {/* Enhanced Crop Recommendation */}
            <div className="bg-white/95 backdrop-blur-lg rounded-2xl p-8 max-w-5xl mx-auto mb-6 shadow-2xl">
              <CropRecommendation cropData={cropData} />

              {/* Prediction Statistics */}
=======
          <div className="prediction-result">
            <h2 className="text-4xl font-bold text-white mb-8 opacity-0 animate-fade-in">🌾 Your Perfect Crop Match</h2>
            <div className="bg-white/95 backdrop-blur-lg rounded-2xl p-8 max-w-5xl mx-auto mb-6 shadow-2xl">
              <CropRecommendation cropData={cropData} />
>>>>>>> 943a9d90
              <div className="mt-8 pt-6 border-t border-gray-200">
                <div className="grid md:grid-cols-3 gap-6">
                  <div className="text-center">
                    <div className="bg-green-100 rounded-full p-3 w-16 h-16 mx-auto mb-3 flex items-center justify-center">
                      <TrendingUp className="text-green-600" size={24} />
                    </div>
                    <p className="text-2xl font-bold text-gray-800">{predictionCount}</p>
                    <p className="text-gray-600">Total Predictions</p>
                  </div>
<<<<<<< HEAD

=======
>>>>>>> 943a9d90
                  <div className="text-center">
                    <div className="bg-blue-100 rounded-full p-3 w-16 h-16 mx-auto mb-3 flex items-center justify-center">
                      <User className="text-blue-600" size={24} />
                    </div>
                    <p className="text-2xl font-bold text-gray-800">10,000+</p>
                    <p className="text-gray-600">Happy Farmers</p>
                  </div>
<<<<<<< HEAD

=======
>>>>>>> 943a9d90
                  <div className="text-center">
                    <div className="bg-purple-100 rounded-full p-3 w-16 h-16 mx-auto mb-3 flex items-center justify-center">
                      <Leaf className="text-purple-600" size={24} />
                    </div>
                    <p className="text-2xl font-bold text-gray-800">95%</p>
                    <p className="text-gray-600">Success Rate</p>
                  </div>
                </div>
              </div>
<<<<<<< HEAD

              {/* Action Buttons */}
=======
>>>>>>> 943a9d90
              <div className="flex flex-col sm:flex-row gap-4 justify-center mt-8">
                <button onClick={handlePredictAnother} className="group bg-gradient-to-r from-emerald-500 to-green-600 hover:from-emerald-400 hover:to-green-500 text-white px-8 py-3 rounded-full font-semibold transition-all duration-300 transform hover:scale-105 shadow-lg">
                  <RotateCcw className="inline-block mr-2 group-hover:rotate-180 transition-transform duration-500" size={20} />
                  Predict Another Crop
                </button>
<<<<<<< HEAD

                {!user && (
                  <button
                    onClick={() => setShowAuthModal(true)}
                    className="bg-gradient-to-r from-blue-500 to-indigo-600 hover:from-blue-400 hover:to-indigo-500 text-white px-8 py-3 rounded-full font-semibold transition-all duration-300 transform hover:scale-105 shadow-lg"
                  >
                    <User className="inline-block mr-2" size={20} />
                    Save Your Results
                  </button>
                )}
=======
                <SignedOut>
                  <SignInButton mode="modal">
                    <button className="bg-gradient-to-r from-blue-500 to-indigo-600 hover:from-blue-400 hover:to-indigo-500 text-white px-8 py-3 rounded-full font-semibold transition-all duration-300 transform hover:scale-105 shadow-lg">
                      <User className="inline-block mr-2" size={20} />
                      Save Your Results
                    </button>
                  </SignInButton>
                </SignedOut>
>>>>>>> 943a9d90
              </div>
            </div>
          </div>
        </div>
      </div>
<<<<<<< HEAD

      {/* Enhanced Footer */}
      <div className="relative z-10 bg-black/30 backdrop-blur-sm border-t border-white/20">
        <div className="max-w-6xl mx-auto px-4 py-8">
          <div className="grid grid-cols-2 md:grid-cols-4 lg:grid-cols-8 gap-6 text-center">
            <div className="space-y-2">
              <h4 className="text-white font-semibold text-sm">Policies</h4>
              <p className="text-white/70 text-xs hover:text-white cursor-pointer transition-colors">Terms & Conditions</p>
            </div>
            <div className="space-y-2">
              <h4 className="text-white font-semibold text-sm">Privacy</h4>
              <p className="text-white/70 text-xs hover:text-white cursor-pointer transition-colors">Data Protection</p>
            </div>
            <div className="space-y-2">
              <h4 className="text-white font-semibold text-sm">Blog</h4>
              <p className="text-white/70 text-xs hover:text-white cursor-pointer transition-colors">Latest Insights</p>
            </div>
            <div className="space-y-2">
              <h4 className="text-white font-semibold text-sm">Documentation</h4>
              <p className="text-white/70 text-xs hover:text-white cursor-pointer transition-colors">API Guide</p>
            </div>
            <div className="space-y-2">
              <h4 className="text-white font-semibold text-sm">Pricing</h4>
              <p className="text-white/70 text-xs hover:text-white cursor-pointer transition-colors">Plans & Features</p>
            </div>
            <div className="space-y-2">
              <h4 className="text-white font-semibold text-sm">Help Center</h4>
              <p className="text-white/70 text-xs hover:text-white cursor-pointer transition-colors">Support Hub</p>
            </div>
            <div className="space-y-2">
              <h4 className="text-white font-semibold text-sm">Community</h4>
              <p className="text-white/70 text-xs hover:text-white cursor-pointer transition-colors">Forum</p>
            </div>
            <div className="space-y-2">
              <h4 className="text-white font-semibold text-sm">Contact</h4>
              <p className="text-white/70 text-xs hover:text-white cursor-pointer transition-colors">Support</p>
            </div>
          </div>
          <div className="mt-6 pt-6 border-t border-white/20 text-center">
            <p className="text-white/60 text-sm">© 2025 CropVision. All rights reserved. Empowering farmers with AI-driven insights.</p>
          </div>
        </div>
      </div>
=======
      <GreenFooter />
>>>>>>> 943a9d90
    </div>
  );

  const renderContent = () => {
    if (!isLoaded) { return null; }
    if (showPlantGrowth) { return (<PlantGrowthAnimation />); }
    if (currentStep === -1) { return (<LandingPage />); }
    const currentStepData = steps[currentStep];
    if (!currentStepData) { return <LandingPage />; }
    const Icon = currentStepData.icon;
    const currentValue = cropData[currentStepData.key as keyof CropData];

    return (
<<<<<<< HEAD
      <>
        <LandingPage />
        <AuthModal
          isOpen={showAuthModal}
          onClose={() => setShowAuthModal(false)}
          onLogin={handleLogin}
          onSignup={handleSignup}
        />
      </>
    );
  }

  const currentStepData = steps[currentStep];

  // Add defensive check to prevent undefined access
  if (!currentStepData) {
    return <LandingPage />;
  }

  const Icon = currentStepData.icon;
  const currentValue = cropData[currentStepData.key as keyof CropData];

  return (
    <>
=======
>>>>>>> 943a9d90
      <div className={`min-h-screen transition-all duration-1000 ${currentStepData.background} ${isTransitioning ? 'opacity-0 scale-95' : 'opacity-100 scale-100'} relative overflow-hidden`}>
        {/* FIX: Passed handleNavigation prop to TranslucentHeader */}
        <TranslucentHeader handleGoHome={handleGoHome} handleNavigation={handleNavigation} currentPage={currentPage} />
        <div className="absolute inset-0 opacity-30">
          <div className={`animation-overlay ${currentStepData.animation}`}></div>
        </div>
        <div className="absolute top-0 left-0 right-0 h-2 bg-white/20">
<<<<<<< HEAD
          <div
            className="h-full bg-gradient-to-r from-green-400 to-emerald-500 transition-all duration-500 ease-out"
            style={{ width: `${((currentStep + 1) / steps.length) * 100}%` }}
          ></div>
=======
          <div className="h-full bg-gradient-to-r from-green-400 to-emerald-500 transition-all duration-500 ease-out" style={{ width: `${((currentStep + 1) / steps.length) * 100}%` }}></div>
>>>>>>> 943a9d90
        </div>
        <div className="relative z-10 min-h-screen flex items-center justify-center p-4">
          <div className="text-center max-w-lg mx-auto">
            <div className="mb-8 opacity-0 animate-fade-in">
              <p className="text-white/90 text-lg italic leading-relaxed font-light">{currentStepData.story}</p>
            </div>
            <div className="mb-6 opacity-0 animate-fade-in">
              <div className="inline-flex items-center justify-center w-24 h-24 bg-white/20 backdrop-blur-sm rounded-full border border-white/30">
                <Icon size={48} className="text-white animate-pulse" />
              </div>
            </div>
            <div className="mb-8 opacity-0 animate-slide-up">
              <h1 className="text-5xl md:text-6xl font-bold text-white mb-3 tracking-tight">{currentStepData.title}</h1>
              <p className="text-white/90 text-xl font-light">{currentStepData.subtitle}</p>
            </div>
            <div className="opacity-0 animate-slide-up">
              <div className="bg-white/15 backdrop-blur-xl rounded-3xl p-8 shadow-2xl border border-white/20">
<<<<<<< HEAD
                {currentStepData.key === 'soilType' ? (
                  <SoilTypeSelector
                    value={currentValue}
                    onChange={handleSoilTypeChange}
                  />
                ) : (
                  <input
                    type="number"
                    step="0.01"
                    min="0"
                    max={currentStepData.key === 'ph' ? "14" : undefined}
                    placeholder={currentStepData.placeholder}
                    value={currentValue}
                    onChange={(e) => handleInputChange(e.target.value)}
                    className="w-full px-6 py-4 text-xl text-center bg-white/90 rounded-2xl border-none outline-none focus:ring-4 focus:ring-white/50 transition-all duration-300 font-medium"
                    autoFocus
                  />
                )}

                {/* Input Validation Hint */}
=======
                <input
                  type="number" step="0.01" min="0" max={currentStepData.key === 'ph' ? "14" : undefined}
                  placeholder={currentStepData.placeholder}
                  value={currentValue} onChange={(e) => handleInputChange(e.target.value)}
                  className="w-full px-6 py-4 text-xl text-center bg-white/90 rounded-2xl border-none outline-none focus:ring-4 focus:ring-white/50 transition-all duration-300 font-medium"
                  autoFocus
                  disabled={isProcessing}
                />
>>>>>>> 943a9d90
                <div className="mt-2 text-white/60 text-sm">
                  {currentStepData.key === 'soilType'
                    ? 'Select your soil type for personalized recommendations'
                    : currentStepData.key === 'ph'
                      ? 'Enter a value between 0-14'
                      : 'Enter a positive number'
                  }
                </div>
<<<<<<< HEAD

=======
>>>>>>> 943a9d90
                {showFeedback && currentValue && isCurrentInputValid() && (
                  <div className="mt-6 p-4 bg-white/20 rounded-xl border border-white/30 animate-fade-in">
                    <p className="text-white text-sm leading-relaxed">{getFeedback(currentStep, currentValue)}</p>
                  </div>
                )}
<<<<<<< HEAD

=======
>>>>>>> 943a9d90
                <button
                  onClick={handleNext} disabled={!isCurrentInputValid() || isProcessing}
                  className="w-full mt-6 px-8 py-4 bg-gradient-to-r from-white to-gray-100 text-gray-800 rounded-2xl font-semibold text-lg hover:from-gray-100 hover:to-white disabled:opacity-50 disabled:cursor-not-allowed transition-all duration-300 transform hover:scale-105 disabled:hover:scale-100 shadow-lg"
                >
                  {currentStep === steps.length - 1 ? '🌱 Predict My Crop' : 'Continue the Journey →'}
                </button>
              </div>
            </div>
            <div className="mt-8 opacity-0 animate-fade-in">
              <div className="flex justify-center space-x-2">
                {steps.map((_, index) => (
<<<<<<< HEAD
                  <div
                    key={index}
                    className={`w-3 h-3 rounded-full transition-all duration-300 ${index <= currentStep ? 'bg-white' : 'bg-white/30'
                      }`}
                  />
=======
                  <div key={index} className={`w-3 h-3 rounded-full transition-all duration-300 ${index <= currentStep ? 'bg-white' : 'bg-white/30'}`} />
>>>>>>> 943a9d90
                ))}
              </div>
              <p className="text-white/70 mt-2 text-sm">Chapter {currentStep + 1} of {steps.length}</p>
            </div>
          </div>
        </div>
        <GreenFooter />
      </div>
<<<<<<< HEAD

      <AuthModal
        isOpen={showAuthModal}
        onClose={() => setShowAuthModal(false)}
        onLogin={handleLogin}
        onSignup={handleSignup}
      />
    </>
  );
=======
    );
  };
  return (isLoaded && renderContent());
>>>>>>> 943a9d90
};

export default App;<|MERGE_RESOLUTION|>--- conflicted
+++ resolved
@@ -1,24 +1,22 @@
-<<<<<<< HEAD
-import { useState, useEffect } from 'react';
-import { Sprout, CloudRain, Thermometer, Atom, Beaker, FlaskConical, Zap, ArrowRight, Leaf, Sun, Droplets, RotateCcw, TrendingUp, Wind, User, LogOut, Home, Settings, Bell, Layers, Bug } from 'lucide-react';
-import AuthModal from './components/AuthModal';
-=======
 import React, { useState, useEffect } from 'react';
 import { SignedIn, SignedOut, SignInButton, UserButton, useUser } from '@clerk/clerk-react';
-import { Sprout, CloudRain, Thermometer, Atom, Beaker, FlaskConical, Zap, ArrowRight, Leaf, Sun, Droplets, RotateCcw, TrendingUp, Wind, User } from 'lucide-react';
->>>>>>> 943a9d90
+import { 
+  Sprout, CloudRain, Thermometer, Atom, Beaker, FlaskConical, Zap, ArrowRight, 
+  Leaf, Sun, Droplets, RotateCcw, TrendingUp, Wind, User, LogOut, Home, 
+  Settings, Bell, Layers, Bug 
+} from 'lucide-react';
+import AuthModal from './components/AuthModal';
+
 import CropRecommendation from './components/CropRecommendation';
 import Dashboard from './components/Dashboard';
 import Analytics from './components/Analytics';
 import SettingsPage from './components/Settings';
-<<<<<<< HEAD
 import SoilTypeSelector from './components/SoilTypeSelector';
 import PestIdentification from './components/PestIdentification';
-=======
 import TranslucentHeader from './components/TranslucentHeader';
 import GreenFooter from './components/GreenFooter';
 import HomePageHeader from './components/HomePageHeader';
->>>>>>> 943a9d90
+
 
 
 {/* <Route path="/crop-recommendation" element={<CropRecommendation />} /> */ }
@@ -36,13 +34,9 @@
 }
 
 const App = () => {
-<<<<<<< HEAD
   const [currentStep, setCurrentStep] = useState(-1); // Start with landing page
-  const [currentPage, setCurrentPage] = useState('prediction'); // 'prediction', 'dashboard', 'analytics', 'settings', 'pest-identification'
-=======
-  const [currentStep, setCurrentStep] = useState(-1);
-  const [currentPage, setCurrentPage] = useState('prediction');
->>>>>>> 943a9d90
+  const [currentPage, setCurrentPage] = useState('prediction'); // possible values: 'prediction', 'dashboard', 'analytics', 'settings', 'pest-identification'
+
   const [cropData, setCropData] = useState<CropData>({
     rainfall: '',
     temperature: '',
@@ -63,14 +57,12 @@
 
   useEffect(() => {
     const savedCount = localStorage.getItem('cropPredictionCount');
-<<<<<<< HEAD
 
     if (savedUser) {
       setUser(JSON.parse(savedUser));
     }
 
-=======
->>>>>>> 943a9d90
+
     if (savedCount) {
       setPredictionCount(parseInt(savedCount, 10));
     }
@@ -196,7 +188,6 @@
     }
 
     const numValue = parseFloat(value);
-<<<<<<< HEAD
     if (isNaN(numValue)) {
       return 'Please enter a valid number.';
     }
@@ -207,8 +198,7 @@
       return 'Value recorded successfully.';
     }
 
-=======
->>>>>>> 943a9d90
+
     if (step.key === 'ph') {
       const phFeedback = step.feedback as { acidic?: string; neutral?: string; alkaline?: string };
       const acidicThreshold = thresholds.acidic ?? 6.5;
@@ -238,15 +228,10 @@
 
   const handleInputChange = (value: string) => {
     if (currentStep < 0 || currentStep >= steps.length) return;
-<<<<<<< HEAD
-
-=======
->>>>>>> 943a9d90
+
     const currentKey = steps[currentStep].key as keyof CropData;
     setCropData(prev => ({ ...prev, [currentKey]: value }));
   };
-
-<<<<<<< HEAD
   const handleSoilTypeChange = (soilType: string) => {
     setCropData(prev => ({ ...prev, soilType }));
     setShowFeedback(false);
@@ -277,18 +262,9 @@
     }
 
     // For other fields, just check if it's a positive number
-=======
-  const isCurrentInputValid = () => {
-    if (currentStep < 0 || currentStep >= steps.length) return false;
-    const currentKey = steps[currentStep].key as keyof CropData;
-    const currentValue = cropData[currentKey];
-    if (!currentValue || currentValue.trim() === '') return false;
-    const numValue = parseFloat(currentValue);
-    if (isNaN(numValue)) return false;
-    if (currentKey === 'ph') {
-      return numValue >= 0 && numValue <= 14;
-    }
->>>>>>> 943a9d90
+    return numValue > 0;
+  };
+
     return numValue >= 0;
   };
 
@@ -330,7 +306,7 @@
     setShowPlantGrowth(false);
     setCurrentStep(-1);
     setCurrentPage('prediction');
-<<<<<<< HEAD
+
     setCropData({
       rainfall: '',
       temperature: '',
@@ -341,16 +317,13 @@
       ph: '',
       soilType: ''
     });
-=======
-    setCropData({ rainfall: '', temperature: '', humidity: '', phosphorous: '', potassium: '', nitrogen: '', ph: '' });
->>>>>>> 943a9d90
+
     setShowFeedback(false);
     setIsTransitioning(false);
     setIsProcessing(false);
     window.scrollTo({ top: 0, behavior: 'smooth' });
   };
 
-<<<<<<< HEAD
   const handleLogin = (email: string, _password: string) => {
     // Simple login simulation - in real app, this would call an API
     const userData = { name: email.split('@')[0], email };
@@ -368,11 +341,13 @@
   const handleLogout = () => {
     setUser(null);
     localStorage.removeItem('cropVisionUser');
-=======
+  };
+
   const handleGoHome = () => {
     setShowPlantGrowth(false);
     setCurrentStep(-1);
->>>>>>> 943a9d90
+  };
+
     setCurrentPage('prediction');
     setShowFeedback(false);
     setIsTransitioning(false);
@@ -386,13 +361,22 @@
 
   if (currentPage === 'dashboard') {
     return (
-<<<<<<< HEAD
-      <>
-        <Dashboard
-          user={user}
-          predictionCount={predictionCount}
-          onNavigate={handleNavigation}
+      <SignedIn>
+        {/* Header with navigation */}
+        <TranslucentHeader 
+          handleGoHome={handleGoHome} 
+          handleNavigation={handleNavigation} 
+          currentPage={currentPage} 
         />
+
+        {/* Dashboard */}
+        <Dashboard 
+          user={user} 
+          predictionCount={predictionCount} 
+          onNavigate={handleNavigation} 
+        />
+
+        {/* Floating quick-action buttons (from feature branch) */}
         <div className="fixed bottom-6 right-6 flex flex-col space-y-3">
           <button
             onClick={() => handleNavigation('pest-identification')}
@@ -409,26 +393,31 @@
             <Sprout size={24} />
           </button>
         </div>
-      </>
-=======
-      <SignedIn>
-        {/* FIX: Passed handleNavigation prop to TranslucentHeader */}
-        <TranslucentHeader handleGoHome={handleGoHome} handleNavigation={handleNavigation} currentPage={currentPage} />
-        <Dashboard user={user} predictionCount={predictionCount} />
+
+        {/* Footer */}
         <GreenFooter />
       </SignedIn>
->>>>>>> 943a9d90
+
     );
   }
 
   if (currentPage === 'analytics') {
     return (
-<<<<<<< HEAD
-      <>
-        <Analytics
-          predictionCount={predictionCount}
-          onNavigate={handleNavigation}
+      <SignedIn>
+        {/* Header with navigation */}
+        <TranslucentHeader 
+          handleGoHome={handleGoHome} 
+          handleNavigation={handleNavigation} 
+          currentPage={currentPage} 
         />
+
+        {/* Analytics */}
+        <Analytics 
+          predictionCount={predictionCount} 
+          onNavigate={handleNavigation} 
+        />
+
+        {/* Floating quick-action buttons (from feature branch) */}
         <div className="fixed bottom-6 right-6 flex flex-col space-y-3">
           <button
             onClick={() => handleNavigation('pest-identification')}
@@ -445,27 +434,32 @@
             <Sprout size={24} />
           </button>
         </div>
-      </>
-=======
-      <SignedIn>
-        {/* FIX: Passed handleNavigation prop to TranslucentHeader */}
-        <TranslucentHeader handleGoHome={handleGoHome} handleNavigation={handleNavigation} currentPage={currentPage} />
-        <Analytics predictionCount={predictionCount} />
+
+        {/* Footer */}
         <GreenFooter />
       </SignedIn>
->>>>>>> 943a9d90
+
     );
   }
 
   if (currentPage === 'settings') {
     return (
-<<<<<<< HEAD
-      <>
-        <SettingsPage
-          user={user}
-          onUpdateUser={handleUpdateUser}
-          onNavigate={handleNavigation}
+      <SignedIn>
+        {/* Header with navigation */}
+        <TranslucentHeader 
+          handleGoHome={handleGoHome} 
+          handleNavigation={handleNavigation} 
+          currentPage={currentPage} 
         />
+
+        {/* Settings Page */}
+        <SettingsPage 
+          user={user} 
+          onUpdateUser={handleUpdateUser} 
+          onNavigate={handleNavigation} 
+        />
+
+        {/* Floating quick-action buttons */}
         <div className="fixed bottom-6 right-6 flex flex-col space-y-3">
           <button
             onClick={() => handleNavigation('pest-identification')}
@@ -482,15 +476,11 @@
             <Sprout size={24} />
           </button>
         </div>
-      </>
-=======
-      <SignedIn>
-        {/* FIX: Passed handleNavigation prop to TranslucentHeader */}
-        <TranslucentHeader handleGoHome={handleGoHome} handleNavigation={handleNavigation} currentPage={currentPage} />
-        <SettingsPage user={user} />
+
+        {/* Footer */}
         <GreenFooter />
       </SignedIn>
->>>>>>> 943a9d90
+
     );
   }
 
@@ -512,7 +502,6 @@
         <div className="floating-seeds"></div>
         <div className="growing-vines"></div>
       </div>
-<<<<<<< HEAD
 
       {/* Header with Auth */}
       <div className="relative z-10 flex justify-between items-center p-6">
@@ -549,15 +538,11 @@
 
       {/* Main Content */}
       <div className="relative z-10 pt-8 pb-8">
-=======
-      <div className="relative z-10 pt-24 pb-8">
->>>>>>> 943a9d90
+
         <div className="max-w-6xl mx-auto px-4 text-center">
           <div className="inline-flex items-center justify-center w-24 h-24 bg-white/20 backdrop-blur-sm rounded-full mb-8">
             <Sprout size={48} className="text-green-300 animate-pulse" />
           </div>
-<<<<<<< HEAD
-
           <h1 className="text-6xl md:text-7xl font-bold text-white mb-6 leading-tight">
             Crop<span className="text-green-300">Vision</span>
           </h1>
@@ -567,14 +552,7 @@
           </p>
 
           {/* Prediction Counter Display */}
-=======
-          <h1 className="text-6xl md:text-7xl font-bold text-white mb-6 leading-tight">
-            Crop<span className="text-green-300">Vision</span>
-          </h1>
-          <p className="text-2xl text-green-100 mb-8 max-w-3xl mx-auto leading-relaxed">
-            Unlock the secrets of your soil and discover the perfect crop for your land through an immersive agricultural journey
-          </p>
->>>>>>> 943a9d90
+
           {predictionCount > 0 && (
             <div className="mb-8">
               <div className="inline-flex items-center bg-white/10 backdrop-blur-sm rounded-full px-6 py-3 border border-white/20">
@@ -583,27 +561,19 @@
               </div>
             </div>
           )}
-<<<<<<< HEAD
-
-          <div className="grid md:grid-cols-2 lg:grid-cols-4 gap-6 mb-12 max-w-6xl mx-auto">
-=======
-          <div className="grid md:grid-cols-3 gap-8 mb-12 max-w-4xl mx-auto">
->>>>>>> 943a9d90
+          <div className="grid md:grid-cols-2 lg:grid-cols-4 gap-8 mb-12 max-w-6xl mx-auto">
+
             <div className="bg-white/10 backdrop-blur-sm rounded-2xl p-6 border border-white/20 hover:bg-white/15 transition-all duration-300 cursor-default">
               <Droplets className="text-blue-300 mb-4 mx-auto" size={32} />
               <h3 className="text-xl font-semibold text-white mb-2">Climate Analysis</h3>
               <p className="text-green-100">Analyze rainfall, temperature, and humidity patterns for optimal crop selection</p>
             </div>
-<<<<<<< HEAD
-
-=======
->>>>>>> 943a9d90
+
             <div className="bg-white/10 backdrop-blur-sm rounded-2xl p-6 border border-white/20 hover:bg-white/15 transition-all duration-300 cursor-default">
               <Atom className="text-purple-300 mb-4 mx-auto" size={32} />
               <h3 className="text-xl font-semibold text-white mb-2">Soil Chemistry</h3>
               <p className="text-green-100">Evaluate nutrient levels and pH balance for maximum yield potential</p>
             </div>
-<<<<<<< HEAD
 
             <div className="bg-white/10 backdrop-blur-sm rounded-2xl p-6 border border-white/20 hover:bg-white/15 transition-all duration-300 cursor-default">
               <Bug className="text-orange-300 mb-4 mx-auto" size={32} />
@@ -611,16 +581,13 @@
               <p className="text-green-100">Upload plant photos to identify pests and diseases with AI-powered analysis</p>
             </div>
 
-=======
->>>>>>> 943a9d90
+
             <div className="bg-white/10 backdrop-blur-sm rounded-2xl p-6 border border-white/20 hover:bg-white/15 transition-all duration-300 cursor-default">
               <Leaf className="text-green-300 mb-4 mx-auto" size={32} />
               <h3 className="text-xl font-semibold text-white mb-2">Smart Predictions</h3>
               <p className="text-green-100">Get AI-powered crop recommendations based on your unique conditions</p>
             </div>
           </div>
-<<<<<<< HEAD
-
           <div className="flex flex-col sm:flex-row gap-4 justify-center">
             <button
               onClick={handleNext}
@@ -677,17 +644,6 @@
         <div className="max-w-6xl mx-auto px-4">
           <h2 className="text-4xl font-bold text-white text-center mb-12">How It Works</h2>
 
-=======
-          <button onClick={handleNext} className="group bg-gradient-to-r from-green-500 to-emerald-600 hover:from-green-400 hover:to-emerald-500 text-white px-12 py-4 rounded-full text-xl font-semibold transition-all duration-300 transform hover:scale-105 shadow-2xl">
-            Begin Your Journey
-            <ArrowRight className="inline-block ml-2 group-hover:translate-x-1 transition-transform" size={24} />
-          </button>
-        </div>
-      </div>
-      <div className="relative z-10 py-16">
-        <div className="max-w-6xl mx-auto px-4">
-          <h2 className="text-4xl font-bold text-white text-center mb-12">How It Works</h2>
->>>>>>> 943a9d90
           <div className="grid md:grid-cols-2 lg:grid-cols-3 gap-8">
             {[
               { icon: CloudRain, title: "Weather Data", desc: "Input your local rainfall, temperature, and humidity conditions" },
@@ -712,77 +668,12 @@
 
   const PlantGrowthAnimation = () => (
     <div className="min-h-screen bg-gradient-to-br from-green-400 via-blue-500 to-purple-600 flex flex-col relative overflow-hidden">
-<<<<<<< HEAD
       {/* Enhanced Header with Navigation */}
-      <div className="relative z-20 bg-black/20 backdrop-blur-sm border-b border-white/20">
-        <div className="max-w-7xl mx-auto px-4 py-4">
-          <div className="flex items-center justify-between">
-            <div className="flex items-center space-x-6">
-              <div className="flex items-center space-x-2">
-                <Sprout className="text-white" size={28} />
-                <span className="text-white text-xl font-bold">CropVision</span>
-              </div>
-              <nav className="hidden md:flex items-center space-x-6">
-                <button
-                  onClick={() => handleNavigation('dashboard')}
-                  className="flex items-center space-x-2 text-white/80 hover:text-white transition-colors"
-                >
-                  <Home size={18} />
-                  <span>Dashboard</span>
-                </button>
-                <button
-                  onClick={() => handleNavigation('pest-identification')}
-                  className="flex items-center space-x-2 text-white/80 hover:text-white transition-colors"
-                >
-                  <Bug size={18} />
-                  <span>Pest ID</span>
-                </button>
-                <button
-                  onClick={() => handleNavigation('analytics')}
-                  className="flex items-center space-x-2 text-white/80 hover:text-white transition-colors"
-                >
-                  <TrendingUp size={18} />
-                  <span>Analytics</span>
-                </button>
-                <button
-                  onClick={() => handleNavigation('settings')}
-                  className="flex items-center space-x-2 text-white/80 hover:text-white transition-colors"
-                >
-                  <Settings size={18} />
-                  <span>Settings</span>
-                </button>
-              </nav>
-            </div>
-
-            <div className="flex items-center space-x-4">
-              <button className="p-2 text-white/80 hover:text-white hover:bg-white/10 rounded-full transition-all">
-                <Bell size={20} />
-              </button>
-              {user ? (
-                <div className="flex items-center space-x-3">
-                  <div className="flex items-center space-x-2 bg-white/10 backdrop-blur-sm rounded-full px-4 py-2">
-                    <User className="text-white" size={18} />
-                    <span className="text-white font-medium">{user.name}</span>
-                  </div>
-                  <button
-                    onClick={handleLogout}
-                    className="flex items-center space-x-2 bg-red-500/20 hover:bg-red-500/30 text-white px-3 py-2 rounded-full transition-all duration-300"
-                  >
-                    <LogOut size={16} />
-                  </button>
-                </div>
-              ) : (
-                <button
-                  onClick={() => setShowAuthModal(true)}
-                  className="bg-white/10 hover:bg-white/20 text-white px-4 py-2 rounded-full font-medium transition-all duration-300"
-                >
-                  Sign In
-                </button>
-              )}
-            </div>
-          </div>
-        </div>
-      </div>
+      <TranslucentHeader 
+        handleGoHome={handleGoHome} 
+        handleNavigation={handleNavigation} 
+        currentPage={currentPage} 
+      />
 
       {/* Floating Particles Background */}
       <div className="absolute inset-0 opacity-20">
@@ -790,13 +681,7 @@
       </div>
 
       {/* Main Content */}
-=======
-      {/* FIX: Passed handleNavigation prop to TranslucentHeader */}
-      <TranslucentHeader handleGoHome={handleGoHome} handleNavigation={handleNavigation} currentPage={currentPage} />
-      <div className="absolute inset-0 opacity-20">
-        <div className="floating-particles"></div>
-      </div>
->>>>>>> 943a9d90
+
       <div className="flex-1 flex items-center justify-center relative z-10 px-4 py-8">
         <div className="text-center max-w-6xl mx-auto">
           <div className="plant-container mb-8">
@@ -809,8 +694,6 @@
             <div className="flower"></div>
             <div className="roots"></div>
           </div>
-<<<<<<< HEAD
-
           <div className="prediction-result">
             <h2 className="text-4xl font-bold text-white mb-8 opacity-0 animate-fade-in-delayed">
               🌾 Your Perfect Crop Match
@@ -821,12 +704,7 @@
               <CropRecommendation cropData={cropData} />
 
               {/* Prediction Statistics */}
-=======
-          <div className="prediction-result">
-            <h2 className="text-4xl font-bold text-white mb-8 opacity-0 animate-fade-in">🌾 Your Perfect Crop Match</h2>
-            <div className="bg-white/95 backdrop-blur-lg rounded-2xl p-8 max-w-5xl mx-auto mb-6 shadow-2xl">
-              <CropRecommendation cropData={cropData} />
->>>>>>> 943a9d90
+
               <div className="mt-8 pt-6 border-t border-gray-200">
                 <div className="grid md:grid-cols-3 gap-6">
                   <div className="text-center">
@@ -836,10 +714,7 @@
                     <p className="text-2xl font-bold text-gray-800">{predictionCount}</p>
                     <p className="text-gray-600">Total Predictions</p>
                   </div>
-<<<<<<< HEAD
-
-=======
->>>>>>> 943a9d90
+
                   <div className="text-center">
                     <div className="bg-blue-100 rounded-full p-3 w-16 h-16 mx-auto mb-3 flex items-center justify-center">
                       <User className="text-blue-600" size={24} />
@@ -847,10 +722,7 @@
                     <p className="text-2xl font-bold text-gray-800">10,000+</p>
                     <p className="text-gray-600">Happy Farmers</p>
                   </div>
-<<<<<<< HEAD
-
-=======
->>>>>>> 943a9d90
+
                   <div className="text-center">
                     <div className="bg-purple-100 rounded-full p-3 w-16 h-16 mx-auto mb-3 flex items-center justify-center">
                       <Leaf className="text-purple-600" size={24} />
@@ -860,89 +732,106 @@
                   </div>
                 </div>
               </div>
-<<<<<<< HEAD
-
               {/* Action Buttons */}
-=======
->>>>>>> 943a9d90
+
               <div className="flex flex-col sm:flex-row gap-4 justify-center mt-8">
                 <button onClick={handlePredictAnother} className="group bg-gradient-to-r from-emerald-500 to-green-600 hover:from-emerald-400 hover:to-green-500 text-white px-8 py-3 rounded-full font-semibold transition-all duration-300 transform hover:scale-105 shadow-lg">
                   <RotateCcw className="inline-block mr-2 group-hover:rotate-180 transition-transform duration-500" size={20} />
                   Predict Another Crop
                 </button>
-<<<<<<< HEAD
-
-                {!user && (
-                  <button
-                    onClick={() => setShowAuthModal(true)}
-                    className="bg-gradient-to-r from-blue-500 to-indigo-600 hover:from-blue-400 hover:to-indigo-500 text-white px-8 py-3 rounded-full font-semibold transition-all duration-300 transform hover:scale-105 shadow-lg"
-                  >
-                    <User className="inline-block mr-2" size={20} />
-                    Save Your Results
-                  </button>
-                )}
-=======
-                <SignedOut>
-                  <SignInButton mode="modal">
-                    <button className="bg-gradient-to-r from-blue-500 to-indigo-600 hover:from-blue-400 hover:to-indigo-500 text-white px-8 py-3 rounded-full font-semibold transition-all duration-300 transform hover:scale-105 shadow-lg">
+                {/* Save Results Button (Signed-out users) */}
+                {user ? null : (
+                  <>
+                    <SignedOut>
+                      <SignInButton mode="modal">
+                        <button className="bg-gradient-to-r from-blue-500 to-indigo-600 hover:from-blue-400 hover:to-indigo-500 text-white px-8 py-3 rounded-full font-semibold transition-all duration-300 transform hover:scale-105 shadow-lg">
+                          <User className="inline-block mr-2" size={20} />
+                          Save Your Results
+                        </button>
+                      </SignInButton>
+                    </SignedOut>
+
+                    {/* Fallback if Clerk not active */}
+                    <button
+                      onClick={() => setShowAuthModal(true)}
+                      className="bg-gradient-to-r from-blue-500 to-indigo-600 hover:from-blue-400 hover:to-indigo-500 text-white px-8 py-3 rounded-full font-semibold transition-all duration-300 transform hover:scale-105 shadow-lg"
+                    >
                       <User className="inline-block mr-2" size={20} />
                       Save Your Results
                     </button>
-                  </SignInButton>
-                </SignedOut>
->>>>>>> 943a9d90
+                  </>
+                )}
+
               </div>
             </div>
           </div>
         </div>
       </div>
-<<<<<<< HEAD
-
-      {/* Enhanced Footer */}
-      <div className="relative z-10 bg-black/30 backdrop-blur-sm border-t border-white/20">
-        <div className="max-w-6xl mx-auto px-4 py-8">
-          <div className="grid grid-cols-2 md:grid-cols-4 lg:grid-cols-8 gap-6 text-center">
-            <div className="space-y-2">
-              <h4 className="text-white font-semibold text-sm">Policies</h4>
-              <p className="text-white/70 text-xs hover:text-white cursor-pointer transition-colors">Terms & Conditions</p>
-            </div>
-            <div className="space-y-2">
-              <h4 className="text-white font-semibold text-sm">Privacy</h4>
-              <p className="text-white/70 text-xs hover:text-white cursor-pointer transition-colors">Data Protection</p>
-            </div>
-            <div className="space-y-2">
-              <h4 className="text-white font-semibold text-sm">Blog</h4>
-              <p className="text-white/70 text-xs hover:text-white cursor-pointer transition-colors">Latest Insights</p>
-            </div>
-            <div className="space-y-2">
-              <h4 className="text-white font-semibold text-sm">Documentation</h4>
-              <p className="text-white/70 text-xs hover:text-white cursor-pointer transition-colors">API Guide</p>
-            </div>
-            <div className="space-y-2">
-              <h4 className="text-white font-semibold text-sm">Pricing</h4>
-              <p className="text-white/70 text-xs hover:text-white cursor-pointer transition-colors">Plans & Features</p>
-            </div>
-            <div className="space-y-2">
-              <h4 className="text-white font-semibold text-sm">Help Center</h4>
-              <p className="text-white/70 text-xs hover:text-white cursor-pointer transition-colors">Support Hub</p>
-            </div>
-            <div className="space-y-2">
-              <h4 className="text-white font-semibold text-sm">Community</h4>
-              <p className="text-white/70 text-xs hover:text-white cursor-pointer transition-colors">Forum</p>
-            </div>
-            <div className="space-y-2">
-              <h4 className="text-white font-semibold text-sm">Contact</h4>
-              <p className="text-white/70 text-xs hover:text-white cursor-pointer transition-colors">Support</p>
+      {/* Footer */}
+      {useCustomFooter ? (
+        <div className="relative z-10 bg-black/30 backdrop-blur-sm border-t border-white/20">
+          <div className="max-w-6xl mx-auto px-4 py-8">
+            <div className="grid grid-cols-2 md:grid-cols-4 lg:grid-cols-8 gap-6 text-center">
+              <div className="space-y-2">
+                <h4 className="text-white font-semibold text-sm">Policies</h4>
+                <p className="text-white/70 text-xs hover:text-white cursor-pointer transition-colors">
+                  Terms & Conditions
+                </p>
+              </div>
+              <div className="space-y-2">
+                <h4 className="text-white font-semibold text-sm">Privacy</h4>
+                <p className="text-white/70 text-xs hover:text-white cursor-pointer transition-colors">
+                  Data Protection
+                </p>
+              </div>
+              <div className="space-y-2">
+                <h4 className="text-white font-semibold text-sm">Blog</h4>
+                <p className="text-white/70 text-xs hover:text-white cursor-pointer transition-colors">
+                  Latest Insights
+                </p>
+              </div>
+              <div className="space-y-2">
+                <h4 className="text-white font-semibold text-sm">Documentation</h4>
+                <p className="text-white/70 text-xs hover:text-white cursor-pointer transition-colors">
+                  API Guide
+                </p>
+              </div>
+              <div className="space-y-2">
+                <h4 className="text-white font-semibold text-sm">Pricing</h4>
+                <p className="text-white/70 text-xs hover:text-white cursor-pointer transition-colors">
+                  Plans & Features
+                </p>
+              </div>
+              <div className="space-y-2">
+                <h4 className="text-white font-semibold text-sm">Help Center</h4>
+                <p className="text-white/70 text-xs hover:text-white cursor-pointer transition-colors">
+                  Support Hub
+                </p>
+              </div>
+              <div className="space-y-2">
+                <h4 className="text-white font-semibold text-sm">Community</h4>
+                <p className="text-white/70 text-xs hover:text-white cursor-pointer transition-colors">
+                  Forum
+                </p>
+              </div>
+              <div className="space-y-2">
+                <h4 className="text-white font-semibold text-sm">Contact</h4>
+                <p className="text-white/70 text-xs hover:text-white cursor-pointer transition-colors">
+                  Support
+                </p>
+              </div>
+            </div>
+            <div className="mt-6 pt-6 border-t border-white/20 text-center">
+              <p className="text-white/60 text-sm">
+                © 2025 CropVision. All rights reserved. Empowering farmers with AI-driven insights.
+              </p>
             </div>
           </div>
-          <div className="mt-6 pt-6 border-t border-white/20 text-center">
-            <p className="text-white/60 text-sm">© 2025 CropVision. All rights reserved. Empowering farmers with AI-driven insights.</p>
-          </div>
-        </div>
-      </div>
-=======
-      <GreenFooter />
->>>>>>> 943a9d90
+        </div>
+      ) : (
+        <GreenFooter />
+      )}
+
     </div>
   );
 
@@ -956,7 +845,6 @@
     const currentValue = cropData[currentStepData.key as keyof CropData];
 
     return (
-<<<<<<< HEAD
       <>
         <LandingPage />
         <AuthModal
@@ -981,8 +869,7 @@
 
   return (
     <>
-=======
->>>>>>> 943a9d90
+
       <div className={`min-h-screen transition-all duration-1000 ${currentStepData.background} ${isTransitioning ? 'opacity-0 scale-95' : 'opacity-100 scale-100'} relative overflow-hidden`}>
         {/* FIX: Passed handleNavigation prop to TranslucentHeader */}
         <TranslucentHeader handleGoHome={handleGoHome} handleNavigation={handleNavigation} currentPage={currentPage} />
@@ -990,14 +877,11 @@
           <div className={`animation-overlay ${currentStepData.animation}`}></div>
         </div>
         <div className="absolute top-0 left-0 right-0 h-2 bg-white/20">
-<<<<<<< HEAD
           <div
             className="h-full bg-gradient-to-r from-green-400 to-emerald-500 transition-all duration-500 ease-out"
             style={{ width: `${((currentStep + 1) / steps.length) * 100}%` }}
           ></div>
-=======
-          <div className="h-full bg-gradient-to-r from-green-400 to-emerald-500 transition-all duration-500 ease-out" style={{ width: `${((currentStep + 1) / steps.length) * 100}%` }}></div>
->>>>>>> 943a9d90
+
         </div>
         <div className="relative z-10 min-h-screen flex items-center justify-center p-4">
           <div className="text-center max-w-lg mx-auto">
@@ -1015,7 +899,6 @@
             </div>
             <div className="opacity-0 animate-slide-up">
               <div className="bg-white/15 backdrop-blur-xl rounded-3xl p-8 shadow-2xl border border-white/20">
-<<<<<<< HEAD
                 {currentStepData.key === 'soilType' ? (
                   <SoilTypeSelector
                     value={currentValue}
@@ -1032,20 +915,10 @@
                     onChange={(e) => handleInputChange(e.target.value)}
                     className="w-full px-6 py-4 text-xl text-center bg-white/90 rounded-2xl border-none outline-none focus:ring-4 focus:ring-white/50 transition-all duration-300 font-medium"
                     autoFocus
+                    disabled={isProcessing}
                   />
                 )}
 
-                {/* Input Validation Hint */}
-=======
-                <input
-                  type="number" step="0.01" min="0" max={currentStepData.key === 'ph' ? "14" : undefined}
-                  placeholder={currentStepData.placeholder}
-                  value={currentValue} onChange={(e) => handleInputChange(e.target.value)}
-                  className="w-full px-6 py-4 text-xl text-center bg-white/90 rounded-2xl border-none outline-none focus:ring-4 focus:ring-white/50 transition-all duration-300 font-medium"
-                  autoFocus
-                  disabled={isProcessing}
-                />
->>>>>>> 943a9d90
                 <div className="mt-2 text-white/60 text-sm">
                   {currentStepData.key === 'soilType'
                     ? 'Select your soil type for personalized recommendations'
@@ -1054,19 +927,13 @@
                       : 'Enter a positive number'
                   }
                 </div>
-<<<<<<< HEAD
-
-=======
->>>>>>> 943a9d90
+
                 {showFeedback && currentValue && isCurrentInputValid() && (
                   <div className="mt-6 p-4 bg-white/20 rounded-xl border border-white/30 animate-fade-in">
                     <p className="text-white text-sm leading-relaxed">{getFeedback(currentStep, currentValue)}</p>
                   </div>
                 )}
-<<<<<<< HEAD
-
-=======
->>>>>>> 943a9d90
+
                 <button
                   onClick={handleNext} disabled={!isCurrentInputValid() || isProcessing}
                   className="w-full mt-6 px-8 py-4 bg-gradient-to-r from-white to-gray-100 text-gray-800 rounded-2xl font-semibold text-lg hover:from-gray-100 hover:to-white disabled:opacity-50 disabled:cursor-not-allowed transition-all duration-300 transform hover:scale-105 disabled:hover:scale-100 shadow-lg"
@@ -1078,15 +945,13 @@
             <div className="mt-8 opacity-0 animate-fade-in">
               <div className="flex justify-center space-x-2">
                 {steps.map((_, index) => (
-<<<<<<< HEAD
                   <div
                     key={index}
-                    className={`w-3 h-3 rounded-full transition-all duration-300 ${index <= currentStep ? 'bg-white' : 'bg-white/30'
-                      }`}
+                    className={`w-3 h-3 rounded-full transition-all duration-300 ${
+                      index <= currentStep ? 'bg-white' : 'bg-white/30'
+                    }`}
                   />
-=======
-                  <div key={index} className={`w-3 h-3 rounded-full transition-all duration-300 ${index <= currentStep ? 'bg-white' : 'bg-white/30'}`} />
->>>>>>> 943a9d90
+
                 ))}
               </div>
               <p className="text-white/70 mt-2 text-sm">Chapter {currentStep + 1} of {steps.length}</p>
@@ -1095,8 +960,6 @@
         </div>
         <GreenFooter />
       </div>
-<<<<<<< HEAD
-
       <AuthModal
         isOpen={showAuthModal}
         onClose={() => setShowAuthModal(false)}
@@ -1105,11 +968,8 @@
       />
     </>
   );
-=======
-    );
-  };
-  return (isLoaded && renderContent());
->>>>>>> 943a9d90
 };
 
+};
+
 export default App;