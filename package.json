{
  "name": "vite-react-typescript-starter",
  "private": true,
  "version": "0.0.0",
  "type": "module",
  "scripts": {
    "dev": "vite",
    "build": "vite build",
    "lint": "eslint .",
    "lint:ci": "eslint . --max-warnings 200",
    "lint:fix": "eslint . --fix",
    "preview": "vite preview",
    "test": "vitest",
    "test:ui": "vitest --ui",
    "test:coverage": "vitest --coverage",
    "backend": "python start-backend.py",
    "backend:win": "start-backend.bat",
    "dev:full": "concurrently \"npm run backend\" \"npm run dev\"",
    "start": "npm run dev:full"
  },
  "dependencies": {
    "@clerk/clerk-react": "^5.41.0",
    "axios": "^1.11.0",
    "lucide-react": "^0.344.0",
    "react": "^18.3.1",
    "react-dom": "^18.3.1"
  },
  "devDependencies": {
    "@eslint/js": "^9.9.1",
    "@testing-library/jest-dom": "^6.1.4",
    "@testing-library/react": "^14.1.2",
    "@testing-library/user-event": "^14.5.1",
    "@types/react": "^18.3.5",
    "@types/react-dom": "^18.3.0",
    "@vitejs/plugin-react": "^4.3.1",
    "@vitest/coverage-v8": "^1.0.4",
    "@vitest/ui": "^1.0.4",
    "autoprefixer": "^10.4.18",
    "eslint": "^9.9.1",
    "eslint-plugin-react-hooks": "^5.1.0-rc.0",
    "eslint-plugin-react-refresh": "^0.4.11",
    "globals": "^15.9.0",
    "jsdom": "^23.0.1",
    "postcss": "^8.4.35",
    "tailwindcss": "^3.4.1",
    "typescript": "^5.5.3",
    "typescript-eslint": "^8.3.0",
<<<<<<< HEAD
    "vite": "^5.4.2",
    "vitest": "^1.0.4"
=======
    "vite": "^7.1.2"
>>>>>>> 943a9d90
  }
}<|MERGE_RESOLUTION|>--- conflicted
+++ resolved
@@ -45,11 +45,10 @@
     "tailwindcss": "^3.4.1",
     "typescript": "^5.5.3",
     "typescript-eslint": "^8.3.0",
-<<<<<<< HEAD
-    "vite": "^5.4.2",
+    "vite": "^7.1.2",
     "vitest": "^1.0.4"
-=======
-    "vite": "^7.1.2"
->>>>>>> 943a9d90
+
+    
+
   }
 }